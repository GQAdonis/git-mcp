--- conflicted
+++ resolved
@@ -45,23 +45,9 @@
       console.log("Cached path failed, falling back to search");
     }
 
-<<<<<<< HEAD
-    const searchUrl = `https://api.github.com/search/code?q=filename:${filename}+repo:${owner}/${repo}`;
-
-    const response = await fetch(searchUrl, {
-      headers: {
-        Accept: "application/vnd.github.v3+json",
-        // Add GitHub token as environment variable if rate limits become an issue
-        ...(env?.GITHUB_TOKEN
-          ? { Authorization: `token ${env.GITHUB_TOKEN}` }
-          : {}),
-      },
-    });
-=======
     // Use the centralized GitHub client to search for the file
     const { searchFileByName } = await import("./githubClient.js");
     const data = await searchFileByName(filename, owner, repo, env);
->>>>>>> d66d81de
 
     // Handle search failure
     if (!data) {
