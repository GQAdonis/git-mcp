import type { RepoData } from "../../shared/repoData.js";
import {
  constructGithubUrl,
  fetchFileFromGitHub,
  getRepoBranch,
  searchGitHubRepo,
} from "../utils/github.js";
import { formatSearchResults } from "../utils/helpers.js";
import { fetchFileWithRobotsTxtCheck } from "../utils/robotsTxt.js";
import {
  searchDocumentation,
  storeDocumentationVectors,
} from "../utils/vectorStore.js";
import { cacheIsIndexed, getIsIndexedFromCache } from "../utils/cache.js";
import htmlToMd from "html-to-md";
import { searchCode } from "../utils/githubClient.js";
import { fetchFileFromR2 } from "../utils/r2.js";
import { generateServerName } from "../../shared/nameUtils.js";
import {
  getCachedFetchDocResult,
  cacheFetchDocResult,
} from "../utils/cache.js";

// Define the return type for fetchDocumentation
export type FetchDocumentationResult = {
  fileUsed: string;
  content: { type: "text"; text: string }[];
};

// Add env parameter to access Cloudflare's bindings
export async function fetchDocumentation({
  repoData,
  env,
  ctx,
}: {
  repoData: RepoData;
  env: CloudflareEnvironment;
  ctx: any;
}): Promise<FetchDocumentationResult> {
  const { owner, repo, urlType } = repoData;
  const cacheTTL = 15 * 60; // 15 minutes in seconds

  // Try fetching from cache first
  if (owner && repo) {
    const cachedResult = await getCachedFetchDocResult(owner, repo, env);
    if (cachedResult) {
      console.log(
        `Returning cached fetchDocumentation result for ${owner}/${repo}`,
      );
      // Optional: Extend cache TTL if needed, or just return
      return cachedResult;
    }
  }

  // Initialize fileUsed to prevent "used before assigned" error
  let fileUsed = "unknown";
  let content: string | null = null;
  let docsPath: string = "";
  let docsBranch: string = "";
  let blockedByRobots = false;

  // Check for subdomain pattern: {subdomain}.gitmcp.io/{path}
  if (urlType === "subdomain") {
    // Map to github.io
    const githubIoDomain = `${owner}.github.io`;
    const pathWithSlash = repo ? `/${repo}` : "";
    const baseURL = `https://${githubIoDomain}${pathWithSlash}/`;

    // Try to fetch llms.txt with robots.txt check
    const llmsResult = await fetchFileWithRobotsTxtCheck(
      baseURL + "llms.txt",
      env,
    );

    if (llmsResult.blockedByRobots) {
      blockedByRobots = true;
      console.log(`Access to ${baseURL}llms.txt disallowed by robots.txt`);
    } else if (llmsResult.content) {
      content = llmsResult.content;
      fileUsed = "llms.txt";
    } else {
      // If llms.txt is not found or disallowed, fall back to the landing page
      console.warn(
        `llms.txt not found or not allowed at ${baseURL}, trying base URL`,
      );
      const indexResult = await fetchFileWithRobotsTxtCheck(baseURL, env);

      if (indexResult.blockedByRobots) {
        blockedByRobots = true;
        console.log(`Access to ${baseURL} disallowed by robots.txt`);
      } else if (indexResult.content) {
        try {
          // Convert HTML to Markdown for proper processing
          content = htmlToMd(indexResult.content);
          fileUsed = "landing page (index.html, converted to Markdown)";
        } catch (error) {
          console.warn(
            `Error converting HTML to Markdown for ${baseURL}: ${error}`,
          );
        }
      }

      // If index page was blocked or not available, try readme.md
      if (!content && !blockedByRobots) {
        const readmeResult = await fetchFileWithRobotsTxtCheck(
          baseURL + "README.md",
          env,
        );

        if (readmeResult.blockedByRobots) {
          blockedByRobots = true;
          console.log(`Access to ${baseURL}README.md disallowed by robots.txt`);
        } else if (readmeResult.content) {
          content = readmeResult.content;
          fileUsed = "README.md";
        }
      }
    }

    // If any path was blocked by robots.txt, return appropriate message
    if (blockedByRobots) {
      content =
        "Access to this GitHub Pages site is restricted by robots.txt. GitMCP respects robots.txt directives.";
      fileUsed = "robots.txt restriction";
    }
  } else if (urlType === "github" && owner && repo) {
    // Try static paths + search for llms.txt directly
    docsBranch = await getRepoBranch(owner, repo, env); // Get branch once

    console.log(`Checking static paths for llms.txt in ${owner}/${repo}`);
    const possibleLocations = [
      "docs/docs/llms.txt", // Current default
      "llms.txt", // Root directory
      "docs/llms.txt", // Common docs folder
    ];

    // Create array of all location+branch combinations to try
    const fetchPromises = possibleLocations.flatMap((location) => [
      {
        promise: fetchFileFromGitHub(
          owner,
          repo,
          docsBranch,
          location,
          env,
          false,
        ),
        location,
        branch: docsBranch,
      },
    ]);

    // Execute all fetch promises in parallel
    const results = await Promise.all(
      fetchPromises.map(async ({ promise, location, branch }) => {
        const content = await promise;
        return { content, location, branch };
      }),
    );

    for (const location of possibleLocations) {
      const mainResult = results.find(
        (r) => r.location === location && r.content !== null,
      );
      if (mainResult) {
        content = mainResult.content;
        fileUsed = `llms.txt`;

        docsPath = constructGithubUrl(
          owner,
          repo,
          mainResult.branch,
          mainResult.location,
        );
        break;
      }
    }

    // Fallback to GitHub Search API if static paths don't work for llms.txt
    if (!content) {
      console.log(
        `llms.txt not found in static paths, trying GitHub Search API`,
      );

      const result = await searchGitHubRepo(
        owner,
        repo,
        "llms.txt",
        docsBranch,
        env,
        ctx,
      );
      if (result) {
        content = result.content;
        docsPath = result.path;
        fileUsed = "llms.txt";
      }
    }

    // Try R2 fallback if llms.txt wasn't found via GitHub
    if (!content) {
      // Try to fetch pre-generated llms.txt
      content = (await fetchFileFromR2(owner, repo, "llms.txt", env)) ?? null;
      if (content) {
        console.log(`Fetched pre-generated llms.txt for ${owner}/${repo}`);
        fileUsed = "llms.txt (generated)";
      } else {
        console.log(`No pre-generated llms.txt found for ${owner}/${repo}`);
      }
    }

    // Fallback to README.md if llms.txt not found in any location (GitHub or R2)
    if (!content) {
      console.log(`llms.txt not found, trying README.md`);
      // Use static approach for README
      const readmeLocation = getReadmeMDLocationByRepoData(repoData);
      // Ensure docsBranch is available (should be fetched above)
      if (!docsBranch) {
        docsBranch = await getRepoBranch(owner, repo, env);
      }

      // Try README.md (uppercase) first
      content = await fetchFileFromGitHub(
        owner,
        repo,
        docsBranch,
        readmeLocation,
        env,
        false,
      );

      if (content) {
        fileUsed = "README.md";
        docsPath = constructGithubUrl(owner, repo, docsBranch, "README.md");
      } else {
        // If uppercase README.md not found, try lowercase readme.md
        console.log(`README.md not found, trying readme.md`);
        content = await fetchFileFromGitHub(
          owner,
          repo,
          docsBranch,
          "readme.md",
          env,
          false,
        );

        if (content) {
          fileUsed = "readme.md";
          docsPath = constructGithubUrl(owner, repo, docsBranch, "readme.md");
        }
      }
    }

    if (!content) {
      console.error(`Failed to find documentation for ${owner}/${repo}`);
    }

    if (content && owner && repo) {
      ctx.waitUntil(
        indexDocumentation(
          owner,
          repo,
          content,
          fileUsed,
          docsPath,
          docsBranch,
          env,
        ),
      );
    }
  }

  if (!content) {
    content = "No documentation found.";
    fileUsed = "generated";
  }

  const result: FetchDocumentationResult = {
    fileUsed,
    content: [
      {
        type: "text" as const,
        text: content,
      },
    ],
  };

  // Cache the final result before returning
  if (owner && repo) {
    ctx.waitUntil(
      cacheFetchDocResult(owner, repo, result, cacheTTL, env).catch((error) => {
        console.warn(`Failed to cache fetch documentation result: ${error}`);
      }),
    );
  }

  return result;
}

async function indexDocumentation(
  owner: string,
  repo: string,
  content: string,
  fileUsed: string,
  docsPath: string,
  docsBranch: string,
  env: Env,
) {
  try {
    if (env.MY_QUEUE) {
      // Construct repo URL and llms URL if applicable
      const repoUrl = `https://github.com/${owner}/${repo}`;

      // Prepare and send message to queue
      const message = {
        owner,
        repo,
        repo_url: repoUrl,
        file_url: docsPath,
        content_length: content.length,
        file_used: fileUsed,
        docs_branch: docsBranch,
      };

      await env.MY_QUEUE.send(JSON.stringify(message));
      console.log(
        `Queued documentation processing for ${owner}/${repo}`,
        message,
      );
    } else {
      console.error("Queue 'MY_QUEUE' not available in environment");
    }
  } catch (error) {
    console.warn(
      `Failed to enqueue documentation request for ${owner}/${repo}`,
      error,
    );
  }

  try {
    // First check if vectors exist in KV cache
    let vectorsExist = await getIsIndexedFromCache(owner, repo, env);

    // Only store vectors if they don't exist yet
    if (!vectorsExist) {
      // Pass the Vectorize binding from env
      await storeDocumentationVectors(
        owner,
        repo,
        content,
        fileUsed,
        env.VECTORIZE,
      );

      // Update the cache to indicate vectors now exist
      await cacheIsIndexed(owner, repo, true, env);
      console.log(`Stored documentation vectors for ${owner}/${repo}`);
    } else {
      console.log(
        `Documentation vectors already exist for ${owner}/${repo}, skipping indexing`,
      );
    }
  } catch (error) {
    console.error(`Failed to store documentation vectors: ${error}`);
    // Continue despite vector storage failure
  }
}

export async function searchRepositoryDocumentation({
  repoData,
  query,
  env,
  ctx,
  fallbackSearch = searchRepositoryDocumentationNaive,
}: {
  repoData: RepoData;
  query: string;
  env: CloudflareEnvironment;
  ctx: any;
  fallbackSearch?: typeof searchRepositoryDocumentationNaive;
}): Promise<{
  searchQuery: string;
  content: { type: "text"; text: string }[];
}> {
  if (!env.DOCS_BUCKET) {
    throw new Error("DOCS_BUCKET is not available in environment");
  }
  const docsInR2 = !!(await env.DOCS_BUCKET.head(
    `${repoData.owner}/${repoData.repo}/llms.txt`,
  ));
  if (docsInR2) {
    try {
      const autoragResult = await searchRepositoryDocumentationAutoRag({
        repoData,
        query,
        env,
        ctx,
        autoragPipeline: "docs-rag",
      });
      if (
        autoragResult?.content[0]?.text?.includes("No results found") === false
      ) {
        console.log("Found results in AutoRAG", autoragResult);
        return autoragResult;
      }
    } catch (error) {
      console.error("Error in AutoRAG search", error);
    }
  }

  console.log("No results in AutoRAG, falling back to naive search");
  return await fallbackSearch({
    repoData,
    query,
    env,
    ctx,
  });
}

export async function searchRepositoryDocumentationAutoRag({
  repoData,
  query,
  env,
  ctx,
  autoragPipeline = "docs-rag",
}: {
  repoData: RepoData;
  query: string;
  env: CloudflareEnvironment;
  ctx: any;
  autoragPipeline: string;
}): Promise<{
  searchQuery: string;
  content: { type: "text"; text: string }[];
}> {
  if (!repoData.owner || !repoData.repo) {
    return {
      searchQuery: query,
      content: [{ type: "text", text: "No repository data provided" }],
    };
  }

  // List all subdirectories recursively in R2 to build filter
<<<<<<< HEAD
  const repoPrefix = `${repoData.owner}/${repoData.repo}/`;
=======
  const r2Prefix = `${repoData.owner}/${repoData.repo}/`;
  let foldersToSearch: string[] = [];

  try {
    console.log(`Recursively listing folders in R2 with prefix: ${r2Prefix}`);
    // Fetch all subfolders recursively
    const subfolders = await listAllSubfolders(env.DOCS_BUCKET, r2Prefix);
    // Combine root prefix with all found subfolders, ensuring uniqueness
    foldersToSearch = [...new Set([r2Prefix, ...subfolders])];
    if (foldersToSearch.length > 48) {
      console.warn(`Found ${foldersToSearch.length} folders, limiting to 48`);
      foldersToSearch = foldersToSearch.slice(0, 48);
    }

    console.log(
      `Found ${foldersToSearch.length} total folders (incl. root & subfolders) for AutoRAG search:`,
      foldersToSearch,
    );
  } catch (error) {
    console.error(
      `Error listing R2 folders recursively for ${r2Prefix}, falling back to gte filter: ${error}`,
    );
  }

  // Define the base search request structure (without filters initially)
>>>>>>> 00a1e577
  const searchRequest = {
    query: query,
    rewrite_query: true,
    max_num_results: 12,
    ranking_options: {
      score_threshold: 0.4,
    },
    filters: {
      type: "and",
      filters: [
        {
          type: "gte",
          key: "folder",
          value: `${repoPrefix}`,
        },
        {
          type: "lte",
          key: "folder",
          value: `${repoPrefix}/~`,
        },
      ],
    },
  };

  const answer = await env.AI.autorag(autoragPipeline).search(searchRequest);

  let responseText =
    `## Query\n\n${query}.\n\n## Response\n\n` ||
    `No results found for: "${query}"`;

  // Add source data if available
  if (answer.data && answer.data.length > 0) {
    const filteredData = answer.data.filter((item) => {
      return item.filename.startsWith(`${repoData.owner}/${repoData.repo}/`);
    });

    if (filteredData.length > 0) {
      responseText +=
        "### Sources:\nImportant: you can fetch the full content of any source using the fetch_url_content tool\n";
      const defaultBranch = await getRepoBranch(
        repoData.owner,
        repoData.repo,
        env,
      );

      for (const item of filteredData) {
        const rawGithubUrl = constructGithubUrl(
          repoData.owner,
          repoData.repo,
          defaultBranch,
          item.filename.replace(`${repoData.owner}/${repoData.repo}/`, ""),
        );
        responseText += `\n#### (${item.filename})[${rawGithubUrl}] (Score: ${item.score.toFixed(2)})\n`;

        if (item.content && item.content.length > 0) {
          for (const content of item.content) {
            if (content.text) {
              responseText += `- ${content.text}\n`;
            }
          }
        }
      }
    } else {
      responseText = `No results found for: "${query}"`;
    }
  } else {
    responseText = `No results found for: "${query}"`;
  }

  return {
    searchQuery: answer.search_query || query,
    content: [
      {
        type: "text",
        text: responseText,
      },
    ],
  };
}

/**
 * Search documentation using vector search
 * Will fetch and index documentation if none exists
 */
export async function searchRepositoryDocumentationNaive({
  repoData,
  query,
  forceReindex = false,
  env,
  ctx,
}: {
  repoData: RepoData;
  query: string;
  forceReindex?: boolean;
  env: CloudflareEnvironment;
  ctx: any;
}): Promise<{
  searchQuery: string;
  content: { type: "text"; text: string }[];
}> {
  // Initialize owner and repo
  let owner: string | null =
    repoData.owner ?? repoData.host.replace(/\./g, "_");
  let repo: string | null = repoData.repo ?? "docs";

  console.log(`Searching ${owner}/${repo}`);

  // First, check if this is the initial search for this repo/owner or if reindexing is forced
  let isFirstSearch = false;

  try {
    // Search for documentation using vector search - pass the Vectorize binding
    let results = await searchDocumentation(
      owner,
      repo,
      query,
      5,
      env.VECTORIZE,
    );

    console.log(`Initial search found ${results.length} results"`, results);

    // If no results or forceReindex is true, we need to index the documentation
    if (results.length === 0 || forceReindex) {
      console.log(
        `${
          forceReindex ? "Force reindexing" : "No search results found"
        } for in ${owner}/${repo}, fetching documentation first`,
      );

      isFirstSearch = true;

      await cacheIsIndexed(owner, repo, false, env);

      // Fetch the documentation - pass env
      const docResult = await fetchDocumentation({ repoData, env, ctx });
      const content = docResult.content[0].text;
      const fileUsed = docResult.fileUsed;

      console.log(
        `Fetched documentation from ${fileUsed} (${content.length} characters)`,
      );

      // Only search if we found content
      if (content && owner && repo && content !== "No documentation found.") {
        try {
          // Search again after indexing - pass the Vectorize binding
          results = await searchDocumentation(
            owner,
            repo,
            query,
            5,
            env.VECTORIZE,
          );
          console.log(
            `Re-search after indexing found ${results.length} results`,
          );

          // If still no results on first search, send a message about indexing
          if (results.length === 0 && isFirstSearch) {
            return {
              searchQuery: query,
              content: [
                {
                  type: "text" as const,
                  text:
                    `### Search Results for: "${query}"\n\n` +
                    // fallback to content
                    docResult.content[0].text,
                },
              ],
            };
          }
        } catch (error) {
          console.error(`Error indexing documentation: ${error}`);

          // If there was an indexing error on first search, inform the user
          if (isFirstSearch) {
            return {
              searchQuery: query,
              content: [
                {
                  type: "text" as const,
                  text:
                    `### Search Results for: "${query}"\n\n` +
                    `We encountered an issue while indexing the documentation. ` +
                    `Please try your search again in a moment.`,
                },
              ],
            };
          }
        }
      }
    }

    // Format search results as text for MCP response, or provide a helpful message if none
    let formattedText;
    if (results.length > 0) {
      formattedText = formatSearchResults(results, query);
    } else {
      // Provide more helpful guidance when no results are found
      formattedText =
        `### Search Results for: "${query}"\n\n` +
        `No relevant documentation found for your query. The documentation for this repository has been indexed, ` +
        `but no sections matched your specific search terms.\n\n` +
        `Try:\n` +
        `- Using different keywords\n` +
        `- Being more specific about what you're looking for\n` +
        `- Checking for basic information like "What is ${repo}?"\n` +
        `- Using common terms like "installation", "tutorial", or "example"\n`;
    }

    // Return search results in proper MCP format
    return {
      searchQuery: query,
      content: [
        {
          type: "text" as const,
          text: formattedText,
        },
      ],
    };
  } catch (error) {
    console.error(`Error in searchRepositoryDocumentation: ${error}`);
    return {
      searchQuery: query,
      content: [
        {
          type: "text" as const,
          text:
            `### Search Results for: "${query}"\n\n` +
            `An error occurred while searching the documentation. Please try again later.`,
        },
      ],
    };
  }
}

/**
 * Search for code in a GitHub repository
 * Uses the GitHub Search API to find code matching a query
 * Supports pagination for retrieving more results
 */
export async function searchRepositoryCode({
  repoData,
  query,
  page = 1,
  env,
  ctx,
}: {
  repoData: RepoData;
  query: string;
  page?: number;
  env: Env;
  ctx: any;
}): Promise<{
  searchQuery: string;
  content: { type: "text"; text: string }[];
  pagination?: {
    totalCount: number;
    currentPage: number;
    perPage: number;
    hasMorePages: boolean;
  };
}> {
  try {
    // Initialize owner and repo from the provided repoData
    const owner = repoData.owner;
    const repo = repoData.repo;

    if (!owner || !repo) {
      return {
        searchQuery: query,
        content: [
          {
            type: "text" as const,
            text: `### Code Search Results for: "${query}"\n\nCannot perform code search without repository information.`,
          },
        ],
      };
    }

    // Use fixed resultsPerPage of 30 and normalize page value
    const currentPage = Math.max(1, page);
    const resultsPerPage = 30; // Fixed at 30 results per page

    console.log(
      `Searching code in ${owner}/${repo}" (page ${currentPage}, ${resultsPerPage} per page)`,
    );

    const data = await searchCode(
      query,
      owner,
      repo,
      env,
      currentPage,
      resultsPerPage,
    );

    if (!data) {
      return {
        searchQuery: query,
        content: [
          {
            type: "text" as const,
            text: `### Code Search Results for: "${query}"\n\nFailed to search code in ${owner}/${repo}. GitHub API request failed.`,
          },
        ],
      };
    }

    // Check if we found any matches
    if (data.total_count === 0 || !data.items || data.items.length === 0) {
      return {
        searchQuery: query,
        content: [
          {
            type: "text" as const,
            text: `### Code Search Results for: "${query}"\n\nNo code matches found in ${owner}/${repo}.`,
          },
        ],
      };
    }

    // Calculate pagination information
    const totalCount = data.total_count;
    const hasMorePages = currentPage * resultsPerPage < totalCount;
    const totalPages = Math.ceil(totalCount / resultsPerPage);

    // Format the search results
    let formattedResults = `### Code Search Results for: "${query}"\n\n`;
    formattedResults += `Found ${totalCount} matches in ${owner}/${repo}.\n`;
    formattedResults += `Page ${currentPage} of ${totalPages}.\n\n`;

    for (const item of data.items) {
      formattedResults += `#### ${item.name}\n`;
      formattedResults += `- **Path**: ${item.path}\n`;
      formattedResults += `- **URL**: ${item.html_url}\n`;
      formattedResults += `- **Git URL**: ${item.git_url}\n`;
      formattedResults += `- **Score**: ${item.score}\n\n`;
    }

    // Add pagination information to the response
    if (hasMorePages) {
      formattedResults += `_Showing ${data.items.length} of ${totalCount} results. Use pagination to see more results._\n\n`;
    }

    return {
      searchQuery: query,
      content: [
        {
          type: "text" as const,
          text: formattedResults,
        },
      ],
      pagination: {
        totalCount,
        currentPage,
        perPage: resultsPerPage,
        hasMorePages,
      },
    };
  } catch (error) {
    console.error(`Error in searchRepositoryCode: ${error}`);
    return {
      searchQuery: query,
      content: [
        {
          type: "text" as const,
          text: `### Code Search Results for: "${query}"\n\nAn error occurred while searching code: ${error}`,
        },
      ],
    };
  }
}

export async function fetchUrlContent({ url, env }: { url: string; env: Env }) {
  try {
    // Use the robotsTxt checking function to respect robots.txt rules
    const result = await fetchFileWithRobotsTxtCheck(url, env);

    if (result.blockedByRobots) {
      return {
        url,
        status: "blocked",
        content: [
          {
            type: "text" as const,
            text: `Access to ${url} is disallowed by robots.txt. GitMCP respects robots.txt directives.`,
          },
        ],
      };
    }

    if (!result.content) {
      return {
        url,
        status: "not_found",
        content: [
          {
            type: "text" as const,
            text: `Content at ${url} could not be retrieved. The resource may not exist or may require authentication.`,
          },
        ],
      };
    }

    let finalContent = result.content;

    // Convert HTML to markdown if content appears to be HTML
    if (
      finalContent.trim().startsWith("<!DOCTYPE") ||
      finalContent.trim().startsWith("<html") ||
      finalContent.includes("<body")
    ) {
      try {
        finalContent = htmlToMd(finalContent);
      } catch (error) {
        console.warn(`Error converting HTML to Markdown for ${url}: ${error}`);
        // Continue with the original content if conversion fails
      }
    }

    return {
      url,
      status: "success",
      content: [
        {
          type: "text" as const,
          text: finalContent,
        },
      ],
    };
  } catch (error) {
    console.error(`Error fetching ${url}: ${error}`);
    return {
      url,
      status: "error",
      content: [
        {
          type: "text" as const,
          text: `Error fetching content from ${url}: ${error}`,
        },
      ],
    };
  }
}

export const LIMIT = 51;

/**
 * Enforces the 50-character limit on the combined server and tool names
 * @param prefix - The prefix for the tool name (fetch_ or search_)
 * @param repo - The repository name
 * @param suffix - The suffix for the tool name (_documentation)
 * @returns A tool name that ensures combined length with server name stays under 50 characters
 */
export function enforceToolNameLengthLimit(
  prefix: string,
  repo: string | null | undefined,
  suffix: string,
): string {
  if (!repo) {
    console.error(
      "Repository name is null/undefined in enforceToolNameLengthLimit",
    );
    return `${prefix}${suffix}`;
  }

  // Generate the server name to check combined length
  const serverNameLen = generateServerName(repo).length;

  // Replace non-alphanumeric characters with underscores
  let repoName = repo.replace(/[^a-zA-Z0-9]/g, "_");
  let toolName = `${prefix}${repoName}${suffix}`;

  // Calculate combined length
  const combinedLength = toolName.length + serverNameLen;

  // If combined length is already under limit, return it
  if (combinedLength <= LIMIT) {
    return toolName;
  }

  const shorterSuffix = suffix === "_documentation" ? "_docs" : suffix;

  toolName = `${prefix}${repoName}${shorterSuffix}`;
  if (toolName.length + serverNameLen <= LIMIT) {
    return toolName;
  }

  // Step 2: Shorten the repo name by removing words
  const words = repoName.split("_");
  if (words.length > 1) {
    // Keep removing words from the end until we're under the limit or have only one word left
    let shortenedRepo = repoName;
    for (let i = words.length - 1; i > 0; i--) {
      shortenedRepo = words.slice(0, i).join("_");
      toolName = `${prefix}${shortenedRepo}${shorterSuffix}`;
      if (toolName.length + serverNameLen <= LIMIT) {
        return toolName;
      }
    }
  }

  const result = `${prefix}repo${shorterSuffix}`;
  if (result.length + serverNameLen <= LIMIT) {
    return result;
  }

  // Step 3: As a last resort, change repo name to "repo"
  return `${prefix}${shorterSuffix}`.replace(/__/g, "_");
}

/**
 * Generate a dynamic search tool name for the search_documentation tool based on the URL
 * @param requestHost - The host from the request
 * @param requestUrl - The full request URL (optional)
 * @returns A descriptive string for the tool name
 */
export function generateSearchToolName({ urlType, repo }: RepoData): string {
  try {
    // Default tool name as fallback
    let toolName = "search_documentation";
    if (urlType == "subdomain" || urlType == "github") {
      // Use enforceLengthLimit to ensure the tool name doesn't exceed 55 characters
      return enforceToolNameLengthLimit("search_", repo, "_documentation");
    }
    // replace non-alphanumeric characters with underscores
    return toolName.replace(/[^a-zA-Z0-9]/g, "_");
  } catch (error) {
    console.error("Error generating search tool name:", error);
    // Return default tool name if there's any error parsing the URL
    return "search_documentation";
  }
}

/**
 * Generate a dynamic description for the search_documentation tool based on the URL
 * @param requestHost - The host from the request
 * @param requestUrl - The full request URL (optional)
 * @returns A descriptive string for the tool
 */
export function generateSearchToolDescription({
  urlType,
  owner,
  repo,
}: RepoData): string {
  try {
    // Default description as fallback
    let description =
      "Semantically search within the fetched documentation for the current repository.";

    if (urlType == "subdomain") {
      description = `Semantically search within the fetched documentation from the ${owner}/${repo} GitHub Pages. Useful for specific queries.`;
    } else if (urlType == "github") {
      description = `Semantically search within the fetched documentation from GitHub repository: ${owner}/${repo}. Useful for specific queries.`;
    }

    return description;
  } catch (error) {
    // Return default description if there's any error parsing the URL
    return "Search documentation for the current repository.";
  }
}

/**
 * Generate a dynamic description for the fetch_documentation tool based on the URL
 * @param requestHost - The host from the request
 * @param requestUrl - The full request URL (optional)
 * @returns A descriptive string for the tool
 */
export function generateFetchToolDescription({
  urlType,
  owner,
  repo,
}: Omit<RepoData, "host">): string {
  try {
    // Default description as fallback
    let description = "Fetch entire documentation for the current repository.";

    if (urlType == "subdomain") {
      description = `Fetch entire documentation file from the ${owner}/${repo} GitHub Pages. Useful for general questions. Always call this tool first if asked about ${owner}/${repo}.`;
    } else if (urlType == "github") {
      description = `Fetch entire documentation file from GitHub repository: ${owner}/${repo}. Useful for general questions. Always call this tool first if asked about ${owner}/${repo}.`;
    }

    return description;
  } catch (error) {
    // Return default description if there's any error parsing the URL
    return "Fetch documentation for the current repository.";
  }
}

/**
 * Generate a dynamic tool name for the fetch_documentation tool based on the URL
 * @param requestHost - The host from the request
 * @param requestUrl - The full request URL (optional)
 * @returns A descriptive string for the tool
 */
export function generateFetchToolName({
  urlType,
  owner,
  repo,
}: Omit<RepoData, "host">): string {
  try {
    // Default tool name as fallback
    let toolName = "fetch_documentation";

    if (urlType == "subdomain" || urlType == "github") {
      // Use enforceLengthLimit to ensure the tool name doesn't exceed 55 characters
      return enforceToolNameLengthLimit("fetch_", repo, "_documentation");
    }

    // replace non-alphanumeric characters with underscores
    return toolName.replace(/[^a-zA-Z0-9]/g, "_");
  } catch (error) {
    console.error("Error generating tool name:", error);
    // Return default tool name if there's any error parsing the URL
    return "fetch_documentation";
  }
}

/**
 * Generate a dynamic tool name for the code search tool based on the URL
 * @param repoData - The repository data object
 * @returns A descriptive string for the tool
 */
export function generateCodeSearchToolName({
  urlType,
  repo,
}: RepoData): string {
  try {
    // Default tool name as fallback
    let toolName = "search_code";
    if (urlType == "subdomain" || urlType == "github") {
      // Use enforceLengthLimit to ensure the tool name doesn't exceed 55 characters
      return enforceToolNameLengthLimit("search_", repo, "_code");
    }
    // replace non-alphanumeric characters with underscores
    return toolName.replace(/[^a-zA-Z0-9]/g, "_");
  } catch (error) {
    console.error("Error generating code search tool name:", error);
    // Return default tool name if there's any error parsing the URL
    return "search_code";
  }
}

/**
 * Generate a dynamic description for the code search tool based on the URL
 * @param repoData - The repository data object
 * @returns A descriptive string for the tool
 */
export function generateCodeSearchToolDescription({
  owner,
  repo,
}: RepoData): string {
  return `Search for code within the GitHub repository: "${owner}/${repo}" using the GitHub Search API (exact match). Returns matching files for you to query further if relevant.`;
}

const readmeMdLocations: Record<string, `${string}/${string}`> = {
  "vercel/next.js": "packages/next/README.md",
};

function getReadmeMDLocationByRepoData(repoData: RepoData): string {
  if (!repoData.owner || !repoData.repo) {
    return "README.md";
  }
  const readmeLocation =
    readmeMdLocations[`${repoData.owner}/${repoData.repo}`];
  return readmeLocation ?? "README.md";
}

/**
 * Recursively list every subfolder prefix under `startPrefix`.
 * @param {R2Bucket} bucket – the Workers-bound R2 bucket
 * @param {string} startPrefix – e.g. "path/to/folder/"
 * @returns {Promise<string[]>}
 */
async function listAllSubfolders(bucket: R2Bucket, startPrefix: string) {
  const all: string[] = [];

  // Define an inner async recursion
  async function recurse(prefix: string) {
    let cursor;
    do {
      // 1. List one page of prefixes under `prefix`
      const listResult = await bucket.list({ prefix, delimiter: "/", cursor });
      const { delimitedPrefixes = [], truncated } = listResult;

      // 2. For each child prefix, record it and recurse into it
      // Ensure the child prefix ends with '/' before adding/recursing
      for (const childPrefix of delimitedPrefixes) {
        const ensuredChildPrefix = childPrefix.endsWith("/")
          ? childPrefix
          : childPrefix + "/";
        all.push(ensuredChildPrefix);
        await recurse(ensuredChildPrefix);
      }
      cursor = truncated ? listResult.cursor : undefined;
    } while (cursor);
  }

  // Kick off recursion
  await recurse(startPrefix);
  return Array.from(new Set(all)); // dedupe just in case
}<|MERGE_RESOLUTION|>--- conflicted
+++ resolved
@@ -441,35 +441,8 @@
   }
 
   // List all subdirectories recursively in R2 to build filter
-<<<<<<< HEAD
   const repoPrefix = `${repoData.owner}/${repoData.repo}/`;
-=======
-  const r2Prefix = `${repoData.owner}/${repoData.repo}/`;
-  let foldersToSearch: string[] = [];
-
-  try {
-    console.log(`Recursively listing folders in R2 with prefix: ${r2Prefix}`);
-    // Fetch all subfolders recursively
-    const subfolders = await listAllSubfolders(env.DOCS_BUCKET, r2Prefix);
-    // Combine root prefix with all found subfolders, ensuring uniqueness
-    foldersToSearch = [...new Set([r2Prefix, ...subfolders])];
-    if (foldersToSearch.length > 48) {
-      console.warn(`Found ${foldersToSearch.length} folders, limiting to 48`);
-      foldersToSearch = foldersToSearch.slice(0, 48);
-    }
-
-    console.log(
-      `Found ${foldersToSearch.length} total folders (incl. root & subfolders) for AutoRAG search:`,
-      foldersToSearch,
-    );
-  } catch (error) {
-    console.error(
-      `Error listing R2 folders recursively for ${r2Prefix}, falling back to gte filter: ${error}`,
-    );
-  }
-
   // Define the base search request structure (without filters initially)
->>>>>>> 00a1e577
   const searchRequest = {
     query: query,
     rewrite_query: true,
