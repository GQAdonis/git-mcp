import type { RepoData } from "../../shared/repoData.js";
import { fetchFileFromGitHub, searchGitHubRepo } from "../utils/github.js";
import { formatSearchResults } from "../utils/helpers.js";
import { fetchFileWithRobotsTxtCheck } from "../utils/robotsTxt.js";
import { getCachedFilePath, cacheFilePath } from "../utils/cache.js";
import {
  searchDocumentation,
  storeDocumentationVectors,
} from "../utils/vectorStore.js";
import { cacheIsIndexed, getIsIndexedFromCache } from "../utils/cache.js";
import htmlToMd from "html-to-md";
import { searchCode } from "../utils/githubClient.js";

// Add env parameter to access Cloudflare's bindings
export async function fetchDocumentation({
  repoData,
  env,
}: {
  repoData: RepoData;
  env: any;
}): Promise<{
  fileUsed: string;
  content: { type: "text"; text: string }[];
}> {
  const { owner, repo, urlType } = repoData;

  // Initialize fileUsed to prevent "used before assigned" error
  let fileUsed = "unknown";
  let content: string | null = null;
  let blockedByRobots = false;

  // Check for subdomain pattern: {subdomain}.gitmcp.io/{path}
  if (urlType === "subdomain") {
    // Map to github.io
    const githubIoDomain = `${owner}.github.io`;
    const pathWithSlash = repo ? `/${repo}` : "";
    const baseURL = `https://${githubIoDomain}${pathWithSlash}/`;

    // Try to fetch llms.txt with robots.txt check
    const llmsResult = await fetchFileWithRobotsTxtCheck(
      baseURL + "llms.txt",
      env,
    );

    if (llmsResult.blockedByRobots) {
      blockedByRobots = true;
      console.log(`Access to ${baseURL}llms.txt disallowed by robots.txt`);
    } else if (llmsResult.content) {
      content = llmsResult.content;
      fileUsed = "llms.txt";
    } else {
      // If llms.txt is not found or disallowed, fall back to the landing page
      console.warn(
        `llms.txt not found or not allowed at ${baseURL}, trying base URL`,
      );
      const indexResult = await fetchFileWithRobotsTxtCheck(baseURL, env);

      if (indexResult.blockedByRobots) {
        blockedByRobots = true;
        console.log(`Access to ${baseURL} disallowed by robots.txt`);
      } else if (indexResult.content) {
        try {
          // Convert HTML to Markdown for proper processing
          content = htmlToMd(indexResult.content);
          fileUsed = "landing page (index.html, converted to Markdown)";
        } catch (error) {
          console.warn(
            `Error converting HTML to Markdown for ${baseURL}: ${error}`,
          );
        }
      }

      // If index page was blocked or not available, try readme.md
      if (!content && !blockedByRobots) {
        const readmeResult = await fetchFileWithRobotsTxtCheck(
          baseURL + "readme.md",
          env,
        );

        if (readmeResult.blockedByRobots) {
          blockedByRobots = true;
          console.log(`Access to ${baseURL}readme.md disallowed by robots.txt`);
        } else if (readmeResult.content) {
          content = readmeResult.content;
          fileUsed = "readme.md";
        }
      }
    }

    // If any path was blocked by robots.txt, return appropriate message
    if (blockedByRobots) {
      content =
        "Access to this GitHub Pages site is restricted by robots.txt. GitMCP respects robots.txt directives.";
      fileUsed = "robots.txt restriction";
    }
  } else if (urlType === "github" && owner && repo) {
    // First check if we have a cached path for llms.txt
    const cachedPath = await getCachedFilePath(owner, repo, env);
    if (cachedPath) {
      content = await fetchFileFromGitHub(
        owner,
        repo,
        cachedPath.branch,
        cachedPath.path,
        env,
      );
      if (content) {
        fileUsed =
          "${cachedPath.path} (${cachedPath.branch} branch, from cache)";
      }
    }

    // If no cached path or cached path failed, try static paths
    if (!content) {
      console.log(`No cached path for ${owner}/${repo}, trying static paths`);
      const possibleLocations = [
        "docs/docs/llms.txt", // Current default
        "llms.txt", // Root directory
        "docs/llms.txt", // Common docs folder
        "documentation/llms.txt", // Alternative docs folder
      ];

      // Create array of all location+branch combinations to try
      const fetchPromises = possibleLocations.flatMap((location) => [
        {
          promise: fetchFileFromGitHub(owner, repo, "main", location, env),
          location,
          branch: "main",
        },
        {
          promise: fetchFileFromGitHub(owner, repo, "master", location, env),
          location,
          branch: "master",
        },
      ]);

      // Execute all fetch promises in parallel
      const results = await Promise.all(
        fetchPromises.map(async ({ promise, location, branch }) => {
          const content = await promise;
          return { content, location, branch };
        }),
      );

      for (const location of possibleLocations) {
        // Check main branch first (matching original priority)
        const mainResult = results.find(
          (r) => r.location === location && r.content !== null,
        );
        if (mainResult) {
          content = mainResult.content;
          fileUsed = `${mainResult.location} (${mainResult.branch} branch)`;
          await cacheFilePath(
            owner,
            repo,
            "llms.txt",
            mainResult.location,
            mainResult.branch,
            env,
          );
          break;
        }
      }

      // Fallback to GitHub Search API if static paths don't work for llms.txt
      if (!content) {
        console.log(
          `llms.txt not found in static paths, trying GitHub Search API`,
        );

        content = await searchGitHubRepo(owner, repo, "llms.txt", env);
        if (content) {
          fileUsed = "llms.txt (found via GitHub Search API)";
        }
      }
    }

    // Fallback to README.md if llms.txt not found in any location
    if (!content) {
      console.log(`llms.txt not found, trying README.md`);
      // Only use static approach for README, no search API
      // Try main branch first
      content = await fetchFileFromGitHub(
        owner,
        repo,
        "main",
        "README.md",
        env,
      );
      fileUsed = "readme.md (main branch)";

      // If not found, try master branch
      if (!content) {
        content = await fetchFileFromGitHub(
          owner,
          repo,
          "master",
          "README.md",
          env,
        );
        fileUsed = "readme.md (master branch)";
      }
    }

    if (!content) {
      console.error(`Failed to find documentation for ${owner}/${repo}`);
    }

    // Store documentation in vector database for later search
    if (content && owner && repo) {
      try {
        // First check if vectors exist in KV cache
        let vectorsExist = await getIsIndexedFromCache(owner, repo, env);

        // Only store vectors if they don't exist yet
        if (!vectorsExist) {
          // Pass the Vectorize binding from env
          await storeDocumentationVectors(
            owner,
            repo,
            content,
            fileUsed,
            env.VECTORIZE,
          );

          // Update the cache to indicate vectors now exist
          await cacheIsIndexed(owner, repo, true, env);
          console.log(`Stored documentation vectors for ${owner}/${repo}`);
        } else {
          console.log(
            `Documentation vectors already exist for ${owner}/${repo}, skipping indexing`,
          );
        }
      } catch (error) {
        console.error(`Failed to store documentation vectors: ${error}`);
        // Continue despite vector storage failure
      }
    }
  }

  if (!content) {
    content = "No documentation found.";
    fileUsed = "generated";
  }

  return {
    fileUsed,
    content: [
      {
        type: "text" as const,
        text: content,
      },
    ],
  };
}

/**
 * Search documentation using vector search
 * Will fetch and index documentation if none exists
 */
export async function searchRepositoryDocumentation({
  repoData,
  query,
  forceReindex = false,
  env,
}: {
  repoData: RepoData;
  query: string;
  forceReindex?: boolean;
  env: any;
}): Promise<{
  searchQuery: string;
  content: { type: "text"; text: string }[];
}> {
  // Initialize owner and repo
  let owner: string | null =
    repoData.owner ?? repoData.host.replace(/\./g, "_");
  let repo: string | null = repoData.repo ?? "docs";

  console.log(`Searching ${owner}/${repo}`);

  // First, check if this is the initial search for this repo/owner or if reindexing is forced
  let isFirstSearch = false;

  try {
    // Search for documentation using vector search - pass the Vectorize binding
    let results = await searchDocumentation(
      owner,
      repo,
      query,
      5,
      env.VECTORIZE,
    );

    console.log(`Initial search found ${results.length} results"`, results);

    // If no results or forceReindex is true, we need to index the documentation
    if (results.length === 0 || forceReindex) {
      console.log(
        `${
          forceReindex ? "Force reindexing" : "No search results found"
        } for in ${owner}/${repo}, fetching documentation first`,
      );

      isFirstSearch = true;

      await cacheIsIndexed(owner, repo, false, env);

      // Fetch the documentation - pass env
      const docResult = await fetchDocumentation({ repoData, env });
      const content = docResult.content[0].text;
      const fileUsed = docResult.fileUsed;

      console.log(
        `Fetched documentation from ${fileUsed} (${content.length} characters)`,
      );

      // Only search if we found content
      if (content && owner && repo && content !== "No documentation found.") {
        try {
          // Search again after indexing - pass the Vectorize binding
          results = await searchDocumentation(
            owner,
            repo,
            query,
            5,
            env.VECTORIZE,
          );
          console.log(
            `Re-search after indexing found ${results.length} results`,
          );

          // If still no results on first search, send a message about indexing
          if (results.length === 0 && isFirstSearch) {
            return {
              searchQuery: query,
              content: [
                {
                  type: "text" as const,
                  text:
                    `### Search Results for: "${query}"\n\n` +
                    // fallback to content
                    docResult.content[0].text,
                },
              ],
            };
          }
        } catch (error) {
          console.error(`Error indexing documentation: ${error}`);

          // If there was an indexing error on first search, inform the user
          if (isFirstSearch) {
            return {
              searchQuery: query,
              content: [
                {
                  type: "text" as const,
                  text:
                    `### Search Results for: "${query}"\n\n` +
                    `We encountered an issue while indexing the documentation. ` +
                    `Please try your search again in a moment.`,
                },
              ],
            };
          }
        }
      }
    }

    // Format search results as text for MCP response, or provide a helpful message if none
    let formattedText;
    if (results.length > 0) {
      formattedText = formatSearchResults(results, query);
    } else {
      // Provide more helpful guidance when no results are found
      formattedText =
        `### Search Results for: "${query}"\n\n` +
        `No relevant documentation found for your query. The documentation for this repository has been indexed, ` +
        `but no sections matched your specific search terms.\n\n` +
        `Try:\n` +
        `- Using different keywords\n` +
        `- Being more specific about what you're looking for\n` +
        `- Checking for basic information like "What is ${repo}?"\n` +
        `- Using common terms like "installation", "tutorial", or "example"\n`;
    }

    // Return search results in proper MCP format
    return {
      searchQuery: query,
      content: [
        {
          type: "text" as const,
          text: formattedText,
        },
      ],
    };
  } catch (error) {
    console.error(`Error in searchRepositoryDocumentation: ${error}`);
    return {
      searchQuery: query,
      content: [
        {
          type: "text" as const,
          text:
            `### Search Results for: "${query}"\n\n` +
            `An error occurred while searching the documentation. Please try again later.`,
        },
      ],
    };
  }
}

/**
 * Search for code in a GitHub repository
 * Uses the GitHub Search API to find code matching a query
 * Supports pagination for retrieving more results
 */
export async function searchRepositoryCode({
  repoData,
  query,
  page = 1,
  env,
}: {
  repoData: RepoData;
  query: string;
  page?: number;
  env: any;
}): Promise<{
  searchQuery: string;
  content: { type: "text"; text: string }[];
  pagination?: {
    totalCount: number;
    currentPage: number;
    perPage: number;
    hasMorePages: boolean;
  };
}> {
  try {
    // Initialize owner and repo from the provided repoData
    const owner = repoData.owner;
    const repo = repoData.repo;

    if (!owner || !repo) {
      return {
        searchQuery: query,
        content: [
          {
            type: "text" as const,
            text: `### Code Search Results for: "${query}"\n\nCannot perform code search without repository information.`,
          },
        ],
      };
    }

    // Use fixed resultsPerPage of 30 and normalize page value
    const currentPage = Math.max(1, page);
    const resultsPerPage = 30; // Fixed at 30 results per page

    console.log(
      `Searching code in ${owner}/${repo}" (page ${currentPage}, ${resultsPerPage} per page)`,
    );

<<<<<<< HEAD
    // Make the API request with authentication if available
    const response = await fetch(searchUrl, {
      headers: {
        Accept: "application/vnd.github.v3+json",
        ...(env.GITHUB_TOKEN
          ? { Authorization: `token ${env.GITHUB_TOKEN}` }
          : {}),
      },
      // Explicitly omit credentials to avoid CORS issues with GitHub API
      credentials: "omit",
    });
=======
    const data = await searchCode(
      query,
      owner,
      repo,
      env,
      currentPage,
      resultsPerPage,
    );
>>>>>>> d66d81de

    if (!data) {
      return {
        searchQuery: query,
        content: [
          {
            type: "text" as const,
            text: `### Code Search Results for: "${query}"\n\nFailed to search code in ${owner}/${repo}. GitHub API request failed.`,
          },
        ],
      };
    }

    // Check if we found any matches
    if (data.total_count === 0 || !data.items || data.items.length === 0) {
      return {
        searchQuery: query,
        content: [
          {
            type: "text" as const,
            text: `### Code Search Results for: "${query}"\n\nNo code matches found in ${owner}/${repo}.`,
          },
        ],
      };
    }

    // Calculate pagination information
    const totalCount = data.total_count;
    const hasMorePages = currentPage * resultsPerPage < totalCount;
    const totalPages = Math.ceil(totalCount / resultsPerPage);

    // Format the search results
    let formattedResults = `### Code Search Results for: "${query}"\n\n`;
    formattedResults += `Found ${totalCount} matches in ${owner}/${repo}.\n`;
    formattedResults += `Page ${currentPage} of ${totalPages}.\n\n`;

    for (const item of data.items) {
      formattedResults += `#### ${item.name}\n`;
      formattedResults += `- **Path**: ${item.path}\n`;
      formattedResults += `- **URL**: ${item.html_url}\n`;
      formattedResults += `- **Git URL**: ${item.git_url}\n`;
      formattedResults += `- **Score**: ${item.score}\n\n`;
    }

    // Add pagination information to the response
    if (hasMorePages) {
      formattedResults += `_Showing ${data.items.length} of ${totalCount} results. Use pagination to see more results._\n\n`;
    }

    return {
      searchQuery: query,
      content: [
        {
          type: "text" as const,
          text: formattedResults,
        },
      ],
      pagination: {
        totalCount,
        currentPage,
        perPage: resultsPerPage,
        hasMorePages,
      },
    };
  } catch (error) {
    console.error(`Error in searchRepositoryCode: ${error}`);
    return {
      searchQuery: query,
      content: [
        {
          type: "text" as const,
          text: `### Code Search Results for: "${query}"\n\nAn error occurred while searching code: ${error}`,
        },
      ],
    };
  }
}

export async function fetchUrlContent({ url, env }: { url: string; env: any }) {
  try {
    // Use the robotsTxt checking function to respect robots.txt rules
    const result = await fetchFileWithRobotsTxtCheck(url, env);

    if (result.blockedByRobots) {
      return {
        url,
        status: "blocked",
        content: [
          {
            type: "text" as const,
            text: `Access to ${url} is disallowed by robots.txt. GitMCP respects robots.txt directives.`,
          },
        ],
      };
    }

    if (!result.content) {
      return {
        url,
        status: "not_found",
        content: [
          {
            type: "text" as const,
            text: `Content at ${url} could not be retrieved. The resource may not exist or may require authentication.`,
          },
        ],
      };
    }

    let finalContent = result.content;

    // Convert HTML to markdown if content appears to be HTML
    if (
      finalContent.trim().startsWith("<!DOCTYPE") ||
      finalContent.trim().startsWith("<html") ||
      finalContent.includes("<body")
    ) {
      try {
        finalContent = htmlToMd(finalContent);
      } catch (error) {
        console.warn(`Error converting HTML to Markdown for ${url}: ${error}`);
        // Continue with the original content if conversion fails
      }
    }

    return {
      url,
      status: "success",
      content: [
        {
          type: "text" as const,
          text: finalContent,
        },
      ],
    };
  } catch (error) {
    console.error(`Error fetching ${url}: ${error}`);
    return {
      url,
      status: "error",
      content: [
        {
          type: "text" as const,
          text: `Error fetching content from ${url}: ${error}`,
        },
      ],
    };
  }
}<|MERGE_RESOLUTION|>--- conflicted
+++ resolved
@@ -460,19 +460,6 @@
       `Searching code in ${owner}/${repo}" (page ${currentPage}, ${resultsPerPage} per page)`,
     );
 
-<<<<<<< HEAD
-    // Make the API request with authentication if available
-    const response = await fetch(searchUrl, {
-      headers: {
-        Accept: "application/vnd.github.v3+json",
-        ...(env.GITHUB_TOKEN
-          ? { Authorization: `token ${env.GITHUB_TOKEN}` }
-          : {}),
-      },
-      // Explicitly omit credentials to avoid CORS issues with GitHub API
-      credentials: "omit",
-    });
-=======
     const data = await searchCode(
       query,
       owner,
@@ -481,7 +468,6 @@
       currentPage,
       resultsPerPage,
     );
->>>>>>> d66d81de
 
     if (!data) {
       return {
